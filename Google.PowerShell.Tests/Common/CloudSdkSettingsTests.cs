﻿// Copyright 2015 Google Inc. All Rights Reserved.
// Licensed under the Apache License Version 2.0.

using System;
using System.Collections.Generic;
using System.Linq;
using System.Text;
using System.Threading.Tasks;
using System.IO;

using NUnit.Framework;
using Google.PowerShell.Common;

namespace Google.PowerShell.Tests.Common
{
    [TestFixture]
    /// <summary>
    /// Assumes that the Cloud SDK is installed on the local machine and initialized.
    /// 
    /// Ideally we would script installing and configuring the Cloud SDK, but rather than
    /// deal with test account credentials, etc. We just verify that the local developer's
    /// creds and settings are present.
    /// </summary>
    internal class CloudSdkSettingsTests
    {
        [Test]
        public void TestGetConfigurationFilePath()
        {
<<<<<<< HEAD
            var cloudSettings = new CloudSdkSettings();

            // Check the current configuration name, e.g. "default".
            string currentConfigName = cloudSettings.GetCurrentConfigurationName();
            Assert.IsNotNull(currentConfigName);

            // Check the specific configuration file with the settings.
            string configFilePath = cloudSettings.GetCurrentConfigurationFilePath();
=======
            string currentConfigName = CloudSdkSettings.GetCurrentConfigurationName();
            Assert.IsNotNull(currentConfigName);

            string configFilePath = CloudSdkSettings.GetCurrentConfigurationFilePath();

>>>>>>> 3cab93fe
            Assert.IsNotNull(configFilePath);
            Assert.IsTrue(File.Exists(configFilePath));
        }

        [Test]
        public void TestGetDefaultProject()
        {
            // This test requires the default project has actually been set. Run `gcloud init`
            // after a fresh install if necessary.
<<<<<<< HEAD
            var cloudSettings = new CloudSdkSettings();
            string defaultProject = cloudSettings.GetDefaultProject();
            // This requires that gcloud init was run and the default project was set.
=======
            string defaultProject = CloudSdkSettings.GetDefaultProject();
>>>>>>> 3cab93fe
            Assert.IsNotNull(defaultProject);
        }

        [Test]
        public void TestGetOptInSetting()
        {
            var cloudSettings = new CloudSdkSettings();

            // Just assert this doesn't throw, depending on the install the
            // value could be true or false.
            cloudSettings.GetOptIntoReportingSetting();

            // Same with above. If the user opted into settings (and has ran
            // the Python bits at least once) the value will be stable.
            // Otherwise it will be different each time.
            cloudSettings.GetAnoymousClientID();
        }
    }
}<|MERGE_RESOLUTION|>--- conflicted
+++ resolved
@@ -26,22 +26,10 @@
         [Test]
         public void TestGetConfigurationFilePath()
         {
-<<<<<<< HEAD
-            var cloudSettings = new CloudSdkSettings();
-
-            // Check the current configuration name, e.g. "default".
-            string currentConfigName = cloudSettings.GetCurrentConfigurationName();
-            Assert.IsNotNull(currentConfigName);
-
-            // Check the specific configuration file with the settings.
-            string configFilePath = cloudSettings.GetCurrentConfigurationFilePath();
-=======
             string currentConfigName = CloudSdkSettings.GetCurrentConfigurationName();
             Assert.IsNotNull(currentConfigName);
 
             string configFilePath = CloudSdkSettings.GetCurrentConfigurationFilePath();
-
->>>>>>> 3cab93fe
             Assert.IsNotNull(configFilePath);
             Assert.IsTrue(File.Exists(configFilePath));
         }
@@ -51,29 +39,21 @@
         {
             // This test requires the default project has actually been set. Run `gcloud init`
             // after a fresh install if necessary.
-<<<<<<< HEAD
-            var cloudSettings = new CloudSdkSettings();
-            string defaultProject = cloudSettings.GetDefaultProject();
-            // This requires that gcloud init was run and the default project was set.
-=======
             string defaultProject = CloudSdkSettings.GetDefaultProject();
->>>>>>> 3cab93fe
             Assert.IsNotNull(defaultProject);
         }
 
         [Test]
         public void TestGetOptInSetting()
         {
-            var cloudSettings = new CloudSdkSettings();
-
             // Just assert this doesn't throw, depending on the install the
             // value could be true or false.
-            cloudSettings.GetOptIntoReportingSetting();
+            CloudSdkSettings.GetOptIntoUsageReporting();
 
             // Same with above. If the user opted into settings (and has ran
             // the Python bits at least once) the value will be stable.
             // Otherwise it will be different each time.
-            cloudSettings.GetAnoymousClientID();
+            CloudSdkSettings.GetAnoymousClientID();
         }
     }
 }