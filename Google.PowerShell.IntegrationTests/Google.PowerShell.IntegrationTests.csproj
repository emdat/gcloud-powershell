--- conflicted
+++ resolved
@@ -46,11 +46,8 @@
     <Service Include="{82A7F48D-3B50-4B1E-B82E-3ADA8210C358}" />
   </ItemGroup>
   <ItemGroup>
-<<<<<<< HEAD
+    <None Include="Compute\Compute.GceDisk.Tests.ps1" />
     <None Include="Compute\Instances\GceInstance.Tests.ps1" />
-=======
-    <None Include="Compute\Compute.GceDisk.Tests.ps1" />
->>>>>>> 99b49ebe
     <None Include="GcloudCmdlets.ps1" />
     <None Include="README.md" />
     <None Include="Storage\Storage.GcsBucket.Tests.ps1" />
